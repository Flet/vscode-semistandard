/* --------------------------------------------------------------------------------------------
 * Copyright (c) Microsoft Corporation. All rights reserved.
 * Licensed under the MIT License. See License.txt in the project root for license information.
 * ------------------------------------------------------------------------------------------ */
'use strict';

import {
	createConnection, IConnection,
	ResponseError, RequestType, RequestHandler, NotificationType, NotificationHandler,
	InitializeResult, InitializeError,
	Diagnostic, DiagnosticSeverity, Position, Range, Files,
	TextDocuments, TextDocument, TextDocumentSyncKind, TextEdit, TextDocumentIdentifier,
	Command,
	ErrorMessageTracker, IPCMessageReader, IPCMessageWriter
} from 'vscode-languageserver';

import Uri from 'vscode-uri';

import fs = require('fs');
import path = require('path');

interface Map<V> {
	[key: string]: V;
}

class ID {
	private static base: string = `${Date.now().toString()}-`;
	private static counter: number = 0;
	public static next(): string {
		return `${ID.base}${ID.counter++}`
	}
}

type RunValues = 'onType' | 'onSave';

interface Settings {
	standard: {
		enable: boolean;
		enableAutofixOnSave: boolean;
		options: any;
		run: RunValues;
	}
	[key: string]: any;
}

export interface ESLintAutoFixEdit {
	range: [number, number];
	text: string;
}

export interface ESLintProblem {
	line: number;
	column: number;
	endLine?: number;
	endColumn?: number;
	severity: number;
	ruleId: string;
	message: string;
	fix?: ESLintAutoFixEdit;
}

export interface ESLintDocumentReport {
	filePath: string;
	errorCount: number;
	warningCount: number;
	messages: ESLintProblem[];
	output?: string;
}

export interface ESLintReport {
	errorCount: number;
	warningCount: number;
	results: ESLintDocumentReport[];
}

function makeDiagnostic(problem: ESLintProblem): Diagnostic {
	let message = (problem.ruleId != null)
		? `${problem.message} (${problem.ruleId})`
		: `${problem.message}`;
	let startLine = Math.max(0, problem.line - 1);
	let startChar = Math.max(0, problem.column - 1);
	let endLine = problem.endLine != null ? Math.max(0, problem.endLine - 1) : startLine;
	let endChar = problem.endColumn != null ? Math.max(0, problem.endColumn - 1) : startChar;
	return {
		message: message,
		severity: convertSeverity(problem.severity),
		source: 'standard',
		range: {
			start: { line: startLine, character: startChar },
			end: { line: endLine, character: endChar }
		},
		code: problem.ruleId
	};
}

interface AutoFix {
	label: string;
	documentVersion: number;
	ruleId: string;
	edit: ESLintAutoFixEdit;
}

function computeKey(diagnostic: Diagnostic): string {
	let range = diagnostic.range;
	return `[${range.start.line},${range.start.character},${range.end.line},${range.end.character}]-${diagnostic.code}`;
}

let codeActions: Map<Map<AutoFix>> = Object.create(null);
function recordCodeAction(document: TextDocument, diagnostic: Diagnostic, problem: ESLintProblem): void {
	if (!problem.fix || !problem.ruleId) {
		return;
	}
	let uri = document.uri;
	let edits: Map<AutoFix> = codeActions[uri];
	if (!edits) {
		edits = Object.create(null);
		codeActions[uri] = edits;
	}
	edits[computeKey(diagnostic)] = { label: `Fix this ${problem.ruleId} problem`, documentVersion: document.version, ruleId: problem.ruleId, edit: problem.fix};
}

function convertSeverity(severity: number): number {
	switch (severity) {
		// Eslint 1 is warning
		case 1:
			return DiagnosticSeverity.Warning;
		case 2:
			return DiagnosticSeverity.Error;
		default:
			return DiagnosticSeverity.Error;
	}
}

const exitCalled: NotificationType<[number, string]> = { method: 'eslint/exitCalled' };

const nodeExit = process.exit;
process.exit = (code?: number) => {
	let stack = new Error('stack');
	connection.sendNotification(exitCalled, [code ? code : 0, stack.stack]);
	setTimeout(() => {
		nodeExit(code);
	}, 1000);
}

let connection: IConnection = createConnection(new IPCMessageReader(process), new IPCMessageWriter(process));
let lib: any = null;
let eslintModulePath: string = null;
let settings: Settings = null;
let options: any = null;
let documents: TextDocuments = new TextDocuments();

let supportedLanguages: Map<boolean> = {
	'javascript': true,
	'javascriptreact': true
}

// The documents manager listen for text document create, change
// and close on the connection
documents.listen(connection);
// A text document has changed. Validate the document according the run setting.
documents.onDidChangeContent((event) => {
	if (settings.standard.run === 'onType') {
		validateSingle(event.document);
	}
});
// A text document has been saved. Validate the document according the run setting.
documents.onDidSave((event) => {
	if (settings.standard.run === 'onSave') {
		validateSingle(event.document);
	}
});

// Clear diagnostics on close.
documents.onDidClose((event) => {
	connection.sendDiagnostics({ uri: event.document.uri, diagnostics: [] });
});

function trace(message: string, verbose?: string): void {
	connection.tracer.log(message, verbose);
}

connection.onInitialize((params): Thenable<InitializeResult | ResponseError<InitializeError>>  | InitializeResult | ResponseError<InitializeError> => {
	let rootPath = params.rootPath;
<<<<<<< HEAD
	return Files.resolveModule(rootPath, 'standard').then((value): InitializeResult | ResponseError<InitializeError> => {
		if (!value.lintText) {
			return new ResponseError(99, 'The standard library doesn\'t export a lintText property.', { retry: false });
		}
		lib = value;
		let result: InitializeResult = { capabilities: { textDocumentSync: documents.syncKind }};
		return result;
	}, (error) => {
		return Promise.reject(
			new ResponseError<InitializeError>(99,
				'Failed to load standard library. Please install standard in your workspace folder using \'npm install standard\' and then press Retry.',
				{ retry: true }));
	});
})
=======
	let initOptions: {
		legacyModuleResolve: boolean;
		nodePath: string;
	} = params.initializationOptions;
	let noStandardLib = new ResponseError<InitializeError>(100,
		'Failed to load standard library.',
		{ retry: false }
	);
	let noLintText = new ResponseError(101, 'The standard library doesn\'t export a lintText.', { retry: false });
	let result: InitializeResult = { capabilities: { textDocumentSync: documents.syncKind, codeActionProvider: true }};
	let legacyModuleResolve = initOptions ? !!initOptions.legacyModuleResolve : false;
	if (legacyModuleResolve) {
		return Files.resolveModule(rootPath, 'standard').then((value): InitializeResult | ResponseError<InitializeError> => {
			if (!value.lintText) {
				return noLintText;
			}
			lib = value;
			return result;
		}, (error) => {
			return noStandardLib;
		});
	} else {
		let nodePath = initOptions ? (initOptions.nodePath ? initOptions.nodePath : undefined) : undefined;
		let resolve = legacyModuleResolve ? Files.resolveModule : Files.resolveModule2;
>>>>>>> 92edaec5

		return Files.resolveModule2(rootPath, 'standard', nodePath, trace).then((value) => {
			if (!value.lintText) {
				return noLintText;
			}
			lib = value;
			return result;
		}, (error) => {
			return noStandardLib;
		});
	}
});

function getMessage(err: any, document: TextDocument): string {
	let result: string = null;
	if (typeof err.message === 'string' || err.message instanceof String) {
		result = <string>err.message;
		result = result.replace(/\r?\n/g, ' ');
		if (/^CLI: /.test(result)) {
			result = result.substr(5);
		}
	} else {
		result = `An unknown error occured while validating file: ${Files.uriToFilePath(document.uri)}`;
	}
	return result;
}

<<<<<<< HEAD
function validate(document: ITextDocument): void {
	let content = document.getText();
	let uri = document.uri;
	lib.lintText(content, options, function (error, results) {
		let report: ESLintReport = results
		let diagnostics: Diagnostic[] = [];
=======
function validate(document: TextDocument): void {
	if (!supportedLanguages[document.languageId]) {
		return;
	}
	let content = document.getText();
	let uri = document.uri;
	// Clean previously computed code actions.
	delete codeActions[uri];
	let diagnostics: Diagnostic[] = [];
	lib.lintText(content, options, function (error, results) {
		let report: ESLintReport = results
>>>>>>> 92edaec5
		if (report && report.results && Array.isArray(report.results) && report.results.length > 0) {
			let docReport = report.results[0];
			if (docReport.messages && Array.isArray(docReport.messages)) {
				docReport.messages.forEach((problem) => {
					if (problem) {
<<<<<<< HEAD
						diagnostics.push(makeDiagnostic(problem));
					}
				});
			}
		}
		// Publish the diagnostics
		return connection.sendDiagnostics({ uri, diagnostics });
	});

=======
						let diagnostic = makeDiagnostic(problem);
						diagnostics.push(diagnostic);
						recordCodeAction(document, diagnostic, problem);
					}
				});
			}
		}
		// Publish the diagnostics
		return connection.sendDiagnostics({ uri, diagnostics });
	})


}

interface ESLintError extends Error {
	messageTemplate?: string;
}

enum Status {
	ok = 1,
	warn = 2,
	error = 3
}

interface StatusParams {
	state: Status
}

namespace StatusNotification {
	export const type: NotificationType<StatusParams> = { get method() { return 'eslint/noConfig'; } };
}

interface NoConfigParams {
	message: string;
	document: TextDocumentIdentifier;
}

interface NoConfigResult {
}

namespace NoConfigRequest {
	export const type: RequestType<NoConfigParams, NoConfigResult, void> = { get method() { return 'eslint/noConfig'; } };
}

let noConfigReported: Map<boolean> = Object.create(null);

function isNoConfigFoundError(error: any): boolean {
	let candidate = error as ESLintError;
	return candidate.messageTemplate === 'no-config-found' || candidate.message === 'No ESLint configuration found.';
}

function tryHandleNoConfig(error: any, document: TextDocument): Status {
	if (!isNoConfigFoundError(error)) {
		return undefined;
	}
	if (!noConfigReported[document.uri]) {
		connection.sendRequest(
			NoConfigRequest.type,
			{
				message: getMessage(error, document),
				document: {
					uri: document.uri
				}
			})
		.then(undefined, (error) => { });
		noConfigReported[document.uri] = true;
	}
	return Status.warn;
}

let configErrorReported: Map<boolean> = Object.create(null);

function isConfigSyntaxError(err: any): boolean {
	return err.message && /^Cannot read config file:/.test(err.message);
}

function tryHandleConfigError(error: any, document: TextDocument): Status {
	if (!error.message) {
		return undefined;
	}

	function handleFileName(filename: string): Status {
		if (!configErrorReported[filename]) {
			connection.console.warn(getMessage(error, document));
			if (!documents.get(Uri.file(filename).toString())) {
				connection.window.showInformationMessage(getMessage(error, document));
			}
			configErrorReported[filename] = true;
		}
		return Status.warn;
	}

	let filename: string = undefined;
	let matches = /Cannot read config file:\s+(.*)\nError:\s+(.*)/.exec(error.message);
	if (matches && matches.length === 3) {
		return handleFileName(matches[1]);
	}

	matches = /(.*):\n\s*Configuration for rule \"(.*)\" is /.exec(error.message);
	if (matches && matches.length === 3) {
		return handleFileName(matches[1]);
	}

	matches = /Cannot find module '([^']*)'\nReferenced from:\s+(.*)/.exec(error.message);
	if (matches && matches.length === 3) {
		return handleFileName(matches[2]);
	}

	return undefined;
}

function showErrorMessage(error: any, document: TextDocument): Status {
	connection.window.showErrorMessage(getMessage(error, document));
	return Status.error;
>>>>>>> 92edaec5
}

const singleErrorHandlers: ((error: any, document: TextDocument) => Status)[] = [
	tryHandleNoConfig,
	tryHandleConfigError,
	showErrorMessage
];

function validateSingle(document: TextDocument): void {
	try {
		validate(document);
		connection.sendNotification(StatusNotification.type, { state: Status.ok });
	} catch (err) {
		let status = undefined;
		for (let handler of singleErrorHandlers) {
			status = handler(err, document);
			if (status) {
				break;
			}
		}
		status = status || Status.error;
		connection.sendNotification(StatusNotification.type, { state: status });
	}
}

const manyErrorHandlers: ((error: any, document: TextDocument) => Status)[] = [
	tryHandleNoConfig,
	tryHandleConfigError
];

function validateMany(documents: TextDocument[]): void {
	let tracker = new ErrorMessageTracker();
	let status = Status.ok;
	documents.forEach(document => {
		try {
			validate(document);
		} catch (err) {
			let handled = false;
			for (let handler of manyErrorHandlers) {
				status = handler(err, document);
				if (status) {
					handled = true;
					break;
				}
			}
			if (!handled) {
				tracker.add(getMessage(err, document));
			}
		}
	});
	tracker.sendErrors(connection);
	status = status || Status.error;
	connection.sendNotification(StatusNotification.type, { state: status });
}

connection.onDidChangeConfiguration((params) => {
	settings = params.settings;
	if (settings.standard) {
		options = settings.standard.options || {};
	}
	// Settings have changed. Revalidate all documents.
	validateMany(documents.all());
});

connection.onDidChangeWatchedFiles((params) => {
	// A .eslintrc has change. No smartness here.
	// Simply revalidate all file.
	noConfigReported = Object.create(null);
	params.changes.forEach((change) => {
		let fspath = Files.uriToFilePath(change.uri);
		let dirname = path.dirname(fspath);
		if (dirname) {
			try {
				lib.lintText("", options, function (error, results) {});
				delete configErrorReported[fspath];
			} catch (error) {
			}
		}
	});
	validateMany(documents.all());
});

class Fixes {
	private keys: string[];

	constructor (private edits: Map<AutoFix>) {
		this.keys = Object.keys(edits);
	}

	public static overlaps(lastEdit: AutoFix, newEdit: AutoFix): boolean {
		return !!lastEdit && lastEdit.edit.range[1] > newEdit.edit.range[0];
	}

	public isEmpty(): boolean {
		return this.keys.length === 0;
	}

	public getDocumentVersion(): number {
		return this.edits[this.keys[0]].documentVersion;
	}

	public getScoped(diagnostics: Diagnostic[]): AutoFix[] {
		let result: AutoFix[] = [];
		for(let diagnostic of diagnostics) {
			let key = computeKey(diagnostic);
			let editInfo = this.edits[key];
			if (editInfo) {
				result.push(editInfo);
			}
		}
		return result;
	}

	public getAllSorted(): AutoFix[] {
		let result = this.keys.map(key => this.edits[key]);
		return result.sort((a, b) => {
			let d = a.edit.range[0] - b.edit.range[0];
			if (d !== 0) {
				return d;
			}
			if (a.edit.range[1] === 0) {
				return -1;
			}
			if (b.edit.range[1] === 0) {
				return 1;
			}
			return a.edit.range[1] - b.edit.range[1];
		});
	}

	public getOverlapFree(): AutoFix[] {
		let sorted = this.getAllSorted();
		if (sorted.length <= 1) {
			return sorted;
		}
		let result: AutoFix[] = [];
		let last: AutoFix = sorted[0];
		result.push(last);
		for (let i = 1; i < sorted.length; i++) {
			let current = sorted[i];
			if (!Fixes.overlaps(last, current)) {
				result.push(current);
				last = current;
			}
		}
		return result;
	}
}

connection.onCodeAction((params) => {
	let result: Command[] = [];
	let uri = params.textDocument.uri;
	let edits = codeActions[uri];
	if (!edits) {
		return result;
	}

	let fixes = new Fixes(edits);
	if (fixes.isEmpty()) {
		return result;
	}

	let textDocument = documents.get(uri);
	let documentVersion: number = -1;
	let ruleId: string;

	function createTextEdit(editInfo: AutoFix): TextEdit {
		return TextEdit.replace(Range.create(textDocument.positionAt(editInfo.edit.range[0]), textDocument.positionAt(editInfo.edit.range[1])), editInfo.edit.text || '');
	}

	function getLastEdit(array: AutoFix[]): AutoFix {
		let length = array.length;
		if (length === 0) {
			return undefined;
		}
		return array[length - 1];
	}

	for (let editInfo of fixes.getScoped(params.context.diagnostics)) {
		documentVersion = editInfo.documentVersion;
		ruleId = editInfo.ruleId;
		result.push(Command.create(editInfo.label, 'standard.applySingleFix', uri, documentVersion, [
			createTextEdit(editInfo)
		]));
	};

	if (result.length > 0) {
		let same: AutoFix[] = [];
		let all: AutoFix[] = [];


		for (let editInfo of fixes.getAllSorted()) {
			if (documentVersion === -1) {
				documentVersion = editInfo.documentVersion;
			}
			if (editInfo.ruleId === ruleId && !Fixes.overlaps(getLastEdit(same), editInfo)) {
				same.push(editInfo);
			}
			if (!Fixes.overlaps(getLastEdit(all), editInfo)) {
				all.push(editInfo);
			}
		}
		if (same.length > 1) {
			result.push(Command.create(`Fix all ${ruleId} problems`, 'standard.applySameFixes', uri, documentVersion, same.map(createTextEdit)));
		}
		if (all.length > 1) {
			result.push(Command.create(`Fix all auto-fixable problems`, 'standard.applyAllFixes', uri, documentVersion, all.map(createTextEdit)));
		}
	}
	return result;
});

interface AllFixesParams {
	textDocument: TextDocumentIdentifier;
}

interface AllFixesResult {
	documentVersion: number,
	edits: TextEdit[]
}

namespace AllFixesRequest {
	export const type: RequestType<AllFixesParams, AllFixesResult, void> = { get method() { return 'textDocument/eslint/allFixes'; } };
}

connection.onRequest(AllFixesRequest.type, (params) => {
	let result: AllFixesResult = null;
	let uri = params.textDocument.uri;
	let textDocument = documents.get(uri);
	let edits = codeActions[uri];
	function createTextEdit(editInfo: AutoFix): TextEdit {
		return TextEdit.replace(Range.create(textDocument.positionAt(editInfo.edit.range[0]), textDocument.positionAt(editInfo.edit.range[1])), editInfo.edit.text || '');
	}

	if (edits) {
		let fixes = new Fixes(edits);
		if (!fixes.isEmpty()) {
			result = {
				documentVersion: fixes.getDocumentVersion(),
				edits: fixes.getOverlapFree().map(createTextEdit)
			}
		}
	}
	return result;
});

connection.listen();<|MERGE_RESOLUTION|>--- conflicted
+++ resolved
@@ -1,649 +1,611 @@
-/* --------------------------------------------------------------------------------------------
- * Copyright (c) Microsoft Corporation. All rights reserved.
- * Licensed under the MIT License. See License.txt in the project root for license information.
- * ------------------------------------------------------------------------------------------ */
-'use strict';
-
-import {
-	createConnection, IConnection,
-	ResponseError, RequestType, RequestHandler, NotificationType, NotificationHandler,
-	InitializeResult, InitializeError,
-	Diagnostic, DiagnosticSeverity, Position, Range, Files,
-	TextDocuments, TextDocument, TextDocumentSyncKind, TextEdit, TextDocumentIdentifier,
-	Command,
-	ErrorMessageTracker, IPCMessageReader, IPCMessageWriter
-} from 'vscode-languageserver';
-
-import Uri from 'vscode-uri';
-
-import fs = require('fs');
-import path = require('path');
-
-interface Map<V> {
-	[key: string]: V;
-}
-
-class ID {
-	private static base: string = `${Date.now().toString()}-`;
-	private static counter: number = 0;
-	public static next(): string {
-		return `${ID.base}${ID.counter++}`
-	}
-}
-
-type RunValues = 'onType' | 'onSave';
-
-interface Settings {
-	standard: {
-		enable: boolean;
-		enableAutofixOnSave: boolean;
-		options: any;
-		run: RunValues;
-	}
-	[key: string]: any;
-}
-
-export interface ESLintAutoFixEdit {
-	range: [number, number];
-	text: string;
-}
-
-export interface ESLintProblem {
-	line: number;
-	column: number;
-	endLine?: number;
-	endColumn?: number;
-	severity: number;
-	ruleId: string;
-	message: string;
-	fix?: ESLintAutoFixEdit;
-}
-
-export interface ESLintDocumentReport {
-	filePath: string;
-	errorCount: number;
-	warningCount: number;
-	messages: ESLintProblem[];
-	output?: string;
-}
-
-export interface ESLintReport {
-	errorCount: number;
-	warningCount: number;
-	results: ESLintDocumentReport[];
-}
-
-function makeDiagnostic(problem: ESLintProblem): Diagnostic {
-	let message = (problem.ruleId != null)
-		? `${problem.message} (${problem.ruleId})`
-		: `${problem.message}`;
-	let startLine = Math.max(0, problem.line - 1);
-	let startChar = Math.max(0, problem.column - 1);
-	let endLine = problem.endLine != null ? Math.max(0, problem.endLine - 1) : startLine;
-	let endChar = problem.endColumn != null ? Math.max(0, problem.endColumn - 1) : startChar;
-	return {
-		message: message,
-		severity: convertSeverity(problem.severity),
-		source: 'standard',
-		range: {
-			start: { line: startLine, character: startChar },
-			end: { line: endLine, character: endChar }
-		},
-		code: problem.ruleId
-	};
-}
-
-interface AutoFix {
-	label: string;
-	documentVersion: number;
-	ruleId: string;
-	edit: ESLintAutoFixEdit;
-}
-
-function computeKey(diagnostic: Diagnostic): string {
-	let range = diagnostic.range;
-	return `[${range.start.line},${range.start.character},${range.end.line},${range.end.character}]-${diagnostic.code}`;
-}
-
-let codeActions: Map<Map<AutoFix>> = Object.create(null);
-function recordCodeAction(document: TextDocument, diagnostic: Diagnostic, problem: ESLintProblem): void {
-	if (!problem.fix || !problem.ruleId) {
-		return;
-	}
-	let uri = document.uri;
-	let edits: Map<AutoFix> = codeActions[uri];
-	if (!edits) {
-		edits = Object.create(null);
-		codeActions[uri] = edits;
-	}
-	edits[computeKey(diagnostic)] = { label: `Fix this ${problem.ruleId} problem`, documentVersion: document.version, ruleId: problem.ruleId, edit: problem.fix};
-}
-
-function convertSeverity(severity: number): number {
-	switch (severity) {
-		// Eslint 1 is warning
-		case 1:
-			return DiagnosticSeverity.Warning;
-		case 2:
-			return DiagnosticSeverity.Error;
-		default:
-			return DiagnosticSeverity.Error;
-	}
-}
-
-const exitCalled: NotificationType<[number, string]> = { method: 'eslint/exitCalled' };
-
-const nodeExit = process.exit;
-process.exit = (code?: number) => {
-	let stack = new Error('stack');
-	connection.sendNotification(exitCalled, [code ? code : 0, stack.stack]);
-	setTimeout(() => {
-		nodeExit(code);
-	}, 1000);
-}
-
-let connection: IConnection = createConnection(new IPCMessageReader(process), new IPCMessageWriter(process));
-let lib: any = null;
-let eslintModulePath: string = null;
-let settings: Settings = null;
-let options: any = null;
-let documents: TextDocuments = new TextDocuments();
-
-let supportedLanguages: Map<boolean> = {
-	'javascript': true,
-	'javascriptreact': true
-}
-
-// The documents manager listen for text document create, change
-// and close on the connection
-documents.listen(connection);
-// A text document has changed. Validate the document according the run setting.
-documents.onDidChangeContent((event) => {
-	if (settings.standard.run === 'onType') {
-		validateSingle(event.document);
-	}
-});
-// A text document has been saved. Validate the document according the run setting.
-documents.onDidSave((event) => {
-	if (settings.standard.run === 'onSave') {
-		validateSingle(event.document);
-	}
-});
-
-// Clear diagnostics on close.
-documents.onDidClose((event) => {
-	connection.sendDiagnostics({ uri: event.document.uri, diagnostics: [] });
-});
-
-function trace(message: string, verbose?: string): void {
-	connection.tracer.log(message, verbose);
-}
-
-connection.onInitialize((params): Thenable<InitializeResult | ResponseError<InitializeError>>  | InitializeResult | ResponseError<InitializeError> => {
-	let rootPath = params.rootPath;
-<<<<<<< HEAD
-	return Files.resolveModule(rootPath, 'standard').then((value): InitializeResult | ResponseError<InitializeError> => {
-		if (!value.lintText) {
-			return new ResponseError(99, 'The standard library doesn\'t export a lintText property.', { retry: false });
-		}
-		lib = value;
-		let result: InitializeResult = { capabilities: { textDocumentSync: documents.syncKind }};
-		return result;
-	}, (error) => {
-		return Promise.reject(
-			new ResponseError<InitializeError>(99,
-				'Failed to load standard library. Please install standard in your workspace folder using \'npm install standard\' and then press Retry.',
-				{ retry: true }));
-	});
-})
-=======
-	let initOptions: {
-		legacyModuleResolve: boolean;
-		nodePath: string;
-	} = params.initializationOptions;
-	let noStandardLib = new ResponseError<InitializeError>(100,
-		'Failed to load standard library.',
-		{ retry: false }
-	);
-	let noLintText = new ResponseError(101, 'The standard library doesn\'t export a lintText.', { retry: false });
-	let result: InitializeResult = { capabilities: { textDocumentSync: documents.syncKind, codeActionProvider: true }};
-	let legacyModuleResolve = initOptions ? !!initOptions.legacyModuleResolve : false;
-	if (legacyModuleResolve) {
-		return Files.resolveModule(rootPath, 'standard').then((value): InitializeResult | ResponseError<InitializeError> => {
-			if (!value.lintText) {
-				return noLintText;
-			}
-			lib = value;
-			return result;
-		}, (error) => {
-			return noStandardLib;
-		});
-	} else {
-		let nodePath = initOptions ? (initOptions.nodePath ? initOptions.nodePath : undefined) : undefined;
-		let resolve = legacyModuleResolve ? Files.resolveModule : Files.resolveModule2;
->>>>>>> 92edaec5
-
-		return Files.resolveModule2(rootPath, 'standard', nodePath, trace).then((value) => {
-			if (!value.lintText) {
-				return noLintText;
-			}
-			lib = value;
-			return result;
-		}, (error) => {
-			return noStandardLib;
-		});
-	}
-});
-
-function getMessage(err: any, document: TextDocument): string {
-	let result: string = null;
-	if (typeof err.message === 'string' || err.message instanceof String) {
-		result = <string>err.message;
-		result = result.replace(/\r?\n/g, ' ');
-		if (/^CLI: /.test(result)) {
-			result = result.substr(5);
-		}
-	} else {
-		result = `An unknown error occured while validating file: ${Files.uriToFilePath(document.uri)}`;
-	}
-	return result;
-}
-
-<<<<<<< HEAD
-function validate(document: ITextDocument): void {
-	let content = document.getText();
-	let uri = document.uri;
-	lib.lintText(content, options, function (error, results) {
-		let report: ESLintReport = results
-		let diagnostics: Diagnostic[] = [];
-=======
-function validate(document: TextDocument): void {
-	if (!supportedLanguages[document.languageId]) {
-		return;
-	}
-	let content = document.getText();
-	let uri = document.uri;
-	// Clean previously computed code actions.
-	delete codeActions[uri];
-	let diagnostics: Diagnostic[] = [];
-	lib.lintText(content, options, function (error, results) {
-		let report: ESLintReport = results
->>>>>>> 92edaec5
-		if (report && report.results && Array.isArray(report.results) && report.results.length > 0) {
-			let docReport = report.results[0];
-			if (docReport.messages && Array.isArray(docReport.messages)) {
-				docReport.messages.forEach((problem) => {
-					if (problem) {
-<<<<<<< HEAD
-						diagnostics.push(makeDiagnostic(problem));
-					}
-				});
-			}
-		}
-		// Publish the diagnostics
-		return connection.sendDiagnostics({ uri, diagnostics });
-	});
-
-=======
-						let diagnostic = makeDiagnostic(problem);
-						diagnostics.push(diagnostic);
-						recordCodeAction(document, diagnostic, problem);
-					}
-				});
-			}
-		}
-		// Publish the diagnostics
-		return connection.sendDiagnostics({ uri, diagnostics });
-	})
-
-
-}
-
-interface ESLintError extends Error {
-	messageTemplate?: string;
-}
-
-enum Status {
-	ok = 1,
-	warn = 2,
-	error = 3
-}
-
-interface StatusParams {
-	state: Status
-}
-
-namespace StatusNotification {
-	export const type: NotificationType<StatusParams> = { get method() { return 'eslint/noConfig'; } };
-}
-
-interface NoConfigParams {
-	message: string;
-	document: TextDocumentIdentifier;
-}
-
-interface NoConfigResult {
-}
-
-namespace NoConfigRequest {
-	export const type: RequestType<NoConfigParams, NoConfigResult, void> = { get method() { return 'eslint/noConfig'; } };
-}
-
-let noConfigReported: Map<boolean> = Object.create(null);
-
-function isNoConfigFoundError(error: any): boolean {
-	let candidate = error as ESLintError;
-	return candidate.messageTemplate === 'no-config-found' || candidate.message === 'No ESLint configuration found.';
-}
-
-function tryHandleNoConfig(error: any, document: TextDocument): Status {
-	if (!isNoConfigFoundError(error)) {
-		return undefined;
-	}
-	if (!noConfigReported[document.uri]) {
-		connection.sendRequest(
-			NoConfigRequest.type,
-			{
-				message: getMessage(error, document),
-				document: {
-					uri: document.uri
-				}
-			})
-		.then(undefined, (error) => { });
-		noConfigReported[document.uri] = true;
-	}
-	return Status.warn;
-}
-
-let configErrorReported: Map<boolean> = Object.create(null);
-
-function isConfigSyntaxError(err: any): boolean {
-	return err.message && /^Cannot read config file:/.test(err.message);
-}
-
-function tryHandleConfigError(error: any, document: TextDocument): Status {
-	if (!error.message) {
-		return undefined;
-	}
-
-	function handleFileName(filename: string): Status {
-		if (!configErrorReported[filename]) {
-			connection.console.warn(getMessage(error, document));
-			if (!documents.get(Uri.file(filename).toString())) {
-				connection.window.showInformationMessage(getMessage(error, document));
-			}
-			configErrorReported[filename] = true;
-		}
-		return Status.warn;
-	}
-
-	let filename: string = undefined;
-	let matches = /Cannot read config file:\s+(.*)\nError:\s+(.*)/.exec(error.message);
-	if (matches && matches.length === 3) {
-		return handleFileName(matches[1]);
-	}
-
-	matches = /(.*):\n\s*Configuration for rule \"(.*)\" is /.exec(error.message);
-	if (matches && matches.length === 3) {
-		return handleFileName(matches[1]);
-	}
-
-	matches = /Cannot find module '([^']*)'\nReferenced from:\s+(.*)/.exec(error.message);
-	if (matches && matches.length === 3) {
-		return handleFileName(matches[2]);
-	}
-
-	return undefined;
-}
-
-function showErrorMessage(error: any, document: TextDocument): Status {
-	connection.window.showErrorMessage(getMessage(error, document));
-	return Status.error;
->>>>>>> 92edaec5
-}
-
-const singleErrorHandlers: ((error: any, document: TextDocument) => Status)[] = [
-	tryHandleNoConfig,
-	tryHandleConfigError,
-	showErrorMessage
-];
-
-function validateSingle(document: TextDocument): void {
-	try {
-		validate(document);
-		connection.sendNotification(StatusNotification.type, { state: Status.ok });
-	} catch (err) {
-		let status = undefined;
-		for (let handler of singleErrorHandlers) {
-			status = handler(err, document);
-			if (status) {
-				break;
-			}
-		}
-		status = status || Status.error;
-		connection.sendNotification(StatusNotification.type, { state: status });
-	}
-}
-
-const manyErrorHandlers: ((error: any, document: TextDocument) => Status)[] = [
-	tryHandleNoConfig,
-	tryHandleConfigError
-];
-
-function validateMany(documents: TextDocument[]): void {
-	let tracker = new ErrorMessageTracker();
-	let status = Status.ok;
-	documents.forEach(document => {
-		try {
-			validate(document);
-		} catch (err) {
-			let handled = false;
-			for (let handler of manyErrorHandlers) {
-				status = handler(err, document);
-				if (status) {
-					handled = true;
-					break;
-				}
-			}
-			if (!handled) {
-				tracker.add(getMessage(err, document));
-			}
-		}
-	});
-	tracker.sendErrors(connection);
-	status = status || Status.error;
-	connection.sendNotification(StatusNotification.type, { state: status });
-}
-
-connection.onDidChangeConfiguration((params) => {
-	settings = params.settings;
-	if (settings.standard) {
-		options = settings.standard.options || {};
-	}
-	// Settings have changed. Revalidate all documents.
-	validateMany(documents.all());
-});
-
-connection.onDidChangeWatchedFiles((params) => {
-	// A .eslintrc has change. No smartness here.
-	// Simply revalidate all file.
-	noConfigReported = Object.create(null);
-	params.changes.forEach((change) => {
-		let fspath = Files.uriToFilePath(change.uri);
-		let dirname = path.dirname(fspath);
-		if (dirname) {
-			try {
-				lib.lintText("", options, function (error, results) {});
-				delete configErrorReported[fspath];
-			} catch (error) {
-			}
-		}
-	});
-	validateMany(documents.all());
-});
-
-class Fixes {
-	private keys: string[];
-
-	constructor (private edits: Map<AutoFix>) {
-		this.keys = Object.keys(edits);
-	}
-
-	public static overlaps(lastEdit: AutoFix, newEdit: AutoFix): boolean {
-		return !!lastEdit && lastEdit.edit.range[1] > newEdit.edit.range[0];
-	}
-
-	public isEmpty(): boolean {
-		return this.keys.length === 0;
-	}
-
-	public getDocumentVersion(): number {
-		return this.edits[this.keys[0]].documentVersion;
-	}
-
-	public getScoped(diagnostics: Diagnostic[]): AutoFix[] {
-		let result: AutoFix[] = [];
-		for(let diagnostic of diagnostics) {
-			let key = computeKey(diagnostic);
-			let editInfo = this.edits[key];
-			if (editInfo) {
-				result.push(editInfo);
-			}
-		}
-		return result;
-	}
-
-	public getAllSorted(): AutoFix[] {
-		let result = this.keys.map(key => this.edits[key]);
-		return result.sort((a, b) => {
-			let d = a.edit.range[0] - b.edit.range[0];
-			if (d !== 0) {
-				return d;
-			}
-			if (a.edit.range[1] === 0) {
-				return -1;
-			}
-			if (b.edit.range[1] === 0) {
-				return 1;
-			}
-			return a.edit.range[1] - b.edit.range[1];
-		});
-	}
-
-	public getOverlapFree(): AutoFix[] {
-		let sorted = this.getAllSorted();
-		if (sorted.length <= 1) {
-			return sorted;
-		}
-		let result: AutoFix[] = [];
-		let last: AutoFix = sorted[0];
-		result.push(last);
-		for (let i = 1; i < sorted.length; i++) {
-			let current = sorted[i];
-			if (!Fixes.overlaps(last, current)) {
-				result.push(current);
-				last = current;
-			}
-		}
-		return result;
-	}
-}
-
-connection.onCodeAction((params) => {
-	let result: Command[] = [];
-	let uri = params.textDocument.uri;
-	let edits = codeActions[uri];
-	if (!edits) {
-		return result;
-	}
-
-	let fixes = new Fixes(edits);
-	if (fixes.isEmpty()) {
-		return result;
-	}
-
-	let textDocument = documents.get(uri);
-	let documentVersion: number = -1;
-	let ruleId: string;
-
-	function createTextEdit(editInfo: AutoFix): TextEdit {
-		return TextEdit.replace(Range.create(textDocument.positionAt(editInfo.edit.range[0]), textDocument.positionAt(editInfo.edit.range[1])), editInfo.edit.text || '');
-	}
-
-	function getLastEdit(array: AutoFix[]): AutoFix {
-		let length = array.length;
-		if (length === 0) {
-			return undefined;
-		}
-		return array[length - 1];
-	}
-
-	for (let editInfo of fixes.getScoped(params.context.diagnostics)) {
-		documentVersion = editInfo.documentVersion;
-		ruleId = editInfo.ruleId;
-		result.push(Command.create(editInfo.label, 'standard.applySingleFix', uri, documentVersion, [
-			createTextEdit(editInfo)
-		]));
-	};
-
-	if (result.length > 0) {
-		let same: AutoFix[] = [];
-		let all: AutoFix[] = [];
-
-
-		for (let editInfo of fixes.getAllSorted()) {
-			if (documentVersion === -1) {
-				documentVersion = editInfo.documentVersion;
-			}
-			if (editInfo.ruleId === ruleId && !Fixes.overlaps(getLastEdit(same), editInfo)) {
-				same.push(editInfo);
-			}
-			if (!Fixes.overlaps(getLastEdit(all), editInfo)) {
-				all.push(editInfo);
-			}
-		}
-		if (same.length > 1) {
-			result.push(Command.create(`Fix all ${ruleId} problems`, 'standard.applySameFixes', uri, documentVersion, same.map(createTextEdit)));
-		}
-		if (all.length > 1) {
-			result.push(Command.create(`Fix all auto-fixable problems`, 'standard.applyAllFixes', uri, documentVersion, all.map(createTextEdit)));
-		}
-	}
-	return result;
-});
-
-interface AllFixesParams {
-	textDocument: TextDocumentIdentifier;
-}
-
-interface AllFixesResult {
-	documentVersion: number,
-	edits: TextEdit[]
-}
-
-namespace AllFixesRequest {
-	export const type: RequestType<AllFixesParams, AllFixesResult, void> = { get method() { return 'textDocument/eslint/allFixes'; } };
-}
-
-connection.onRequest(AllFixesRequest.type, (params) => {
-	let result: AllFixesResult = null;
-	let uri = params.textDocument.uri;
-	let textDocument = documents.get(uri);
-	let edits = codeActions[uri];
-	function createTextEdit(editInfo: AutoFix): TextEdit {
-		return TextEdit.replace(Range.create(textDocument.positionAt(editInfo.edit.range[0]), textDocument.positionAt(editInfo.edit.range[1])), editInfo.edit.text || '');
-	}
-
-	if (edits) {
-		let fixes = new Fixes(edits);
-		if (!fixes.isEmpty()) {
-			result = {
-				documentVersion: fixes.getDocumentVersion(),
-				edits: fixes.getOverlapFree().map(createTextEdit)
-			}
-		}
-	}
-	return result;
-});
-
+/* --------------------------------------------------------------------------------------------
+ * Copyright (c) Microsoft Corporation. All rights reserved.
+ * Licensed under the MIT License. See License.txt in the project root for license information.
+ * ------------------------------------------------------------------------------------------ */
+'use strict';
+
+import {
+	createConnection, IConnection,
+	ResponseError, RequestType, RequestHandler, NotificationType, NotificationHandler,
+	InitializeResult, InitializeError,
+	Diagnostic, DiagnosticSeverity, Position, Range, Files,
+	TextDocuments, TextDocument, TextDocumentSyncKind, TextEdit, TextDocumentIdentifier,
+	Command,
+	ErrorMessageTracker, IPCMessageReader, IPCMessageWriter
+} from 'vscode-languageserver';
+
+import Uri from 'vscode-uri';
+
+import fs = require('fs');
+import path = require('path');
+
+interface Map<V> {
+	[key: string]: V;
+}
+
+class ID {
+	private static base: string = `${Date.now().toString()}-`;
+	private static counter: number = 0;
+	public static next(): string {
+		return `${ID.base}${ID.counter++}`
+	}
+}
+
+type RunValues = 'onType' | 'onSave';
+
+interface Settings {
+	semistandard: {
+		enable: boolean;
+		enableAutofixOnSave: boolean;
+		options: any;
+		run: RunValues;
+	}
+	[key: string]: any;
+}
+
+export interface ESLintAutoFixEdit {
+	range: [number, number];
+	text: string;
+}
+
+export interface ESLintProblem {
+	line: number;
+	column: number;
+	endLine?: number;
+	endColumn?: number;
+	severity: number;
+	ruleId: string;
+	message: string;
+	fix?: ESLintAutoFixEdit;
+}
+
+export interface ESLintDocumentReport {
+	filePath: string;
+	errorCount: number;
+	warningCount: number;
+	messages: ESLintProblem[];
+	output?: string;
+}
+
+export interface ESLintReport {
+	errorCount: number;
+	warningCount: number;
+	results: ESLintDocumentReport[];
+}
+
+function makeDiagnostic(problem: ESLintProblem): Diagnostic {
+	let message = (problem.ruleId != null)
+		? `${problem.message} (${problem.ruleId})`
+		: `${problem.message}`;
+	let startLine = Math.max(0, problem.line - 1);
+	let startChar = Math.max(0, problem.column - 1);
+	let endLine = problem.endLine != null ? Math.max(0, problem.endLine - 1) : startLine;
+	let endChar = problem.endColumn != null ? Math.max(0, problem.endColumn - 1) : startChar;
+	return {
+		message: message,
+		severity: convertSeverity(problem.severity),
+		source: 'semistandard',
+		range: {
+			start: { line: startLine, character: startChar },
+			end: { line: endLine, character: endChar }
+		},
+		code: problem.ruleId
+	};
+}
+
+interface AutoFix {
+	label: string;
+	documentVersion: number;
+	ruleId: string;
+	edit: ESLintAutoFixEdit;
+}
+
+function computeKey(diagnostic: Diagnostic): string {
+	let range = diagnostic.range;
+	return `[${range.start.line},${range.start.character},${range.end.line},${range.end.character}]-${diagnostic.code}`;
+}
+
+let codeActions: Map<Map<AutoFix>> = Object.create(null);
+function recordCodeAction(document: TextDocument, diagnostic: Diagnostic, problem: ESLintProblem): void {
+	if (!problem.fix || !problem.ruleId) {
+		return;
+	}
+	let uri = document.uri;
+	let edits: Map<AutoFix> = codeActions[uri];
+	if (!edits) {
+		edits = Object.create(null);
+		codeActions[uri] = edits;
+	}
+	edits[computeKey(diagnostic)] = { label: `Fix this ${problem.ruleId} problem`, documentVersion: document.version, ruleId: problem.ruleId, edit: problem.fix};
+}
+
+function convertSeverity(severity: number): number {
+	switch (severity) {
+		// Eslint 1 is warning
+		case 1:
+			return DiagnosticSeverity.Warning;
+		case 2:
+			return DiagnosticSeverity.Error;
+		default:
+			return DiagnosticSeverity.Error;
+	}
+}
+
+const exitCalled: NotificationType<[number, string]> = { method: 'eslint/exitCalled' };
+
+const nodeExit = process.exit;
+process.exit = (code?: number) => {
+	let stack = new Error('stack');
+	connection.sendNotification(exitCalled, [code ? code : 0, stack.stack]);
+	setTimeout(() => {
+		nodeExit(code);
+	}, 1000);
+}
+
+let connection: IConnection = createConnection(new IPCMessageReader(process), new IPCMessageWriter(process));
+let lib: any = null;
+let eslintModulePath: string = null;
+let settings: Settings = null;
+let options: any = null;
+let documents: TextDocuments = new TextDocuments();
+
+let supportedLanguages: Map<boolean> = {
+	'javascript': true,
+	'javascriptreact': true
+}
+
+// The documents manager listen for text document create, change
+// and close on the connection
+documents.listen(connection);
+// A text document has changed. Validate the document according the run setting.
+documents.onDidChangeContent((event) => {
+	if (settings.semistandard.run === 'onType') {
+		validateSingle(event.document);
+	}
+});
+// A text document has been saved. Validate the document according the run setting.
+documents.onDidSave((event) => {
+	if (settings.semistandard.run === 'onSave') {
+		validateSingle(event.document);
+	}
+});
+
+// Clear diagnostics on close.
+documents.onDidClose((event) => {
+	connection.sendDiagnostics({ uri: event.document.uri, diagnostics: [] });
+});
+
+function trace(message: string, verbose?: string): void {
+	connection.tracer.log(message, verbose);
+}
+
+connection.onInitialize((params): Thenable<InitializeResult | ResponseError<InitializeError>>  | InitializeResult | ResponseError<InitializeError> => {
+	let rootPath = params.rootPath;
+	let initOptions: {
+		legacyModuleResolve: boolean;
+		nodePath: string;
+	} = params.initializationOptions;
+	let noStandardLib = new ResponseError<InitializeError>(100,
+		'Failed to load semistandard library.',
+		{ retry: false }
+	);
+	let noLintText = new ResponseError(101, 'The semistandard library doesn\'t export a lintText.', { retry: false });
+	let result: InitializeResult = { capabilities: { textDocumentSync: documents.syncKind, codeActionProvider: true }};
+	let legacyModuleResolve = initOptions ? !!initOptions.legacyModuleResolve : false;
+	if (legacyModuleResolve) {
+		return Files.resolveModule(rootPath, 'semistandard').then((value): InitializeResult | ResponseError<InitializeError> => {
+			if (!value.lintText) {
+				return noLintText;
+			}
+			lib = value;
+			return result;
+		}, (error) => {
+			return noStandardLib;
+		});
+	} else {
+		let nodePath = initOptions ? (initOptions.nodePath ? initOptions.nodePath : undefined) : undefined;
+		let resolve = legacyModuleResolve ? Files.resolveModule : Files.resolveModule2;
+
+		return Files.resolveModule2(rootPath, 'semistandard', nodePath, trace).then((value) => {
+			if (!value.lintText) {
+				return noLintText;
+			}
+			lib = value;
+			return result;
+		}, (error) => {
+			return noStandardLib;
+		});
+	}
+});
+
+function getMessage(err: any, document: TextDocument): string {
+	let result: string = null;
+	if (typeof err.message === 'string' || err.message instanceof String) {
+		result = <string>err.message;
+		result = result.replace(/\r?\n/g, ' ');
+		if (/^CLI: /.test(result)) {
+			result = result.substr(5);
+		}
+	} else {
+		result = `An unknown error occured while validating file: ${Files.uriToFilePath(document.uri)}`;
+	}
+	return result;
+}
+
+function validate(document: TextDocument): void {
+	if (!supportedLanguages[document.languageId]) {
+		return;
+	}
+	let content = document.getText();
+	let uri = document.uri;
+	// Clean previously computed code actions.
+	delete codeActions[uri];
+	let diagnostics: Diagnostic[] = [];
+	lib.lintText(content, options, function (error, results) {
+		let report: ESLintReport = results
+		if (report && report.results && Array.isArray(report.results) && report.results.length > 0) {
+			let docReport = report.results[0];
+			if (docReport.messages && Array.isArray(docReport.messages)) {
+				docReport.messages.forEach((problem) => {
+					if (problem) {
+						let diagnostic = makeDiagnostic(problem);
+						diagnostics.push(diagnostic);
+						recordCodeAction(document, diagnostic, problem);
+					}
+				});
+			}
+		}
+		// Publish the diagnostics
+		return connection.sendDiagnostics({ uri, diagnostics });
+	})
+
+
+}
+
+interface ESLintError extends Error {
+	messageTemplate?: string;
+}
+
+enum Status {
+	ok = 1,
+	warn = 2,
+	error = 3
+}
+
+interface StatusParams {
+	state: Status
+}
+
+namespace StatusNotification {
+	export const type: NotificationType<StatusParams> = { get method() { return 'eslint/noConfig'; } };
+}
+
+interface NoConfigParams {
+	message: string;
+	document: TextDocumentIdentifier;
+}
+
+interface NoConfigResult {
+}
+
+namespace NoConfigRequest {
+	export const type: RequestType<NoConfigParams, NoConfigResult, void> = { get method() { return 'eslint/noConfig'; } };
+}
+
+let noConfigReported: Map<boolean> = Object.create(null);
+
+function isNoConfigFoundError(error: any): boolean {
+	let candidate = error as ESLintError;
+	return candidate.messageTemplate === 'no-config-found' || candidate.message === 'No ESLint configuration found.';
+}
+
+function tryHandleNoConfig(error: any, document: TextDocument): Status {
+	if (!isNoConfigFoundError(error)) {
+		return undefined;
+	}
+	if (!noConfigReported[document.uri]) {
+		connection.sendRequest(
+			NoConfigRequest.type,
+			{
+				message: getMessage(error, document),
+				document: {
+					uri: document.uri
+				}
+			})
+		.then(undefined, (error) => { });
+		noConfigReported[document.uri] = true;
+	}
+	return Status.warn;
+}
+
+let configErrorReported: Map<boolean> = Object.create(null);
+
+function isConfigSyntaxError(err: any): boolean {
+	return err.message && /^Cannot read config file:/.test(err.message);
+}
+
+function tryHandleConfigError(error: any, document: TextDocument): Status {
+	if (!error.message) {
+		return undefined;
+	}
+
+	function handleFileName(filename: string): Status {
+		if (!configErrorReported[filename]) {
+			connection.console.warn(getMessage(error, document));
+			if (!documents.get(Uri.file(filename).toString())) {
+				connection.window.showInformationMessage(getMessage(error, document));
+			}
+			configErrorReported[filename] = true;
+		}
+		return Status.warn;
+	}
+
+	let filename: string = undefined;
+	let matches = /Cannot read config file:\s+(.*)\nError:\s+(.*)/.exec(error.message);
+	if (matches && matches.length === 3) {
+		return handleFileName(matches[1]);
+	}
+
+	matches = /(.*):\n\s*Configuration for rule \"(.*)\" is /.exec(error.message);
+	if (matches && matches.length === 3) {
+		return handleFileName(matches[1]);
+	}
+
+	matches = /Cannot find module '([^']*)'\nReferenced from:\s+(.*)/.exec(error.message);
+	if (matches && matches.length === 3) {
+		return handleFileName(matches[2]);
+	}
+
+	return undefined;
+}
+
+function showErrorMessage(error: any, document: TextDocument): Status {
+	connection.window.showErrorMessage(getMessage(error, document));
+	return Status.error;
+}
+
+const singleErrorHandlers: ((error: any, document: TextDocument) => Status)[] = [
+	tryHandleNoConfig,
+	tryHandleConfigError,
+	showErrorMessage
+];
+
+function validateSingle(document: TextDocument): void {
+	try {
+		validate(document);
+		connection.sendNotification(StatusNotification.type, { state: Status.ok });
+	} catch (err) {
+		let status = undefined;
+		for (let handler of singleErrorHandlers) {
+			status = handler(err, document);
+			if (status) {
+				break;
+			}
+		}
+		status = status || Status.error;
+		connection.sendNotification(StatusNotification.type, { state: status });
+	}
+}
+
+const manyErrorHandlers: ((error: any, document: TextDocument) => Status)[] = [
+	tryHandleNoConfig,
+	tryHandleConfigError
+];
+
+function validateMany(documents: TextDocument[]): void {
+	let tracker = new ErrorMessageTracker();
+	let status = Status.ok;
+	documents.forEach(document => {
+		try {
+			validate(document);
+		} catch (err) {
+			let handled = false;
+			for (let handler of manyErrorHandlers) {
+				status = handler(err, document);
+				if (status) {
+					handled = true;
+					break;
+				}
+			}
+			if (!handled) {
+				tracker.add(getMessage(err, document));
+			}
+		}
+	});
+	tracker.sendErrors(connection);
+	status = status || Status.error;
+	connection.sendNotification(StatusNotification.type, { state: status });
+}
+
+connection.onDidChangeConfiguration((params) => {
+	settings = params.settings;
+	if (settings.semistandard) {
+		options = settings.semistandard.options || {};
+	}
+	// Settings have changed. Revalidate all documents.
+	validateMany(documents.all());
+});
+
+connection.onDidChangeWatchedFiles((params) => {
+	// A .eslintrc has change. No smartness here.
+	// Simply revalidate all file.
+	noConfigReported = Object.create(null);
+	params.changes.forEach((change) => {
+		let fspath = Files.uriToFilePath(change.uri);
+		let dirname = path.dirname(fspath);
+		if (dirname) {
+			try {
+				lib.lintText("", options, function (error, results) {});
+				delete configErrorReported[fspath];
+			} catch (error) {
+			}
+		}
+	});
+	validateMany(documents.all());
+});
+
+class Fixes {
+	private keys: string[];
+
+	constructor (private edits: Map<AutoFix>) {
+		this.keys = Object.keys(edits);
+	}
+
+	public static overlaps(lastEdit: AutoFix, newEdit: AutoFix): boolean {
+		return !!lastEdit && lastEdit.edit.range[1] > newEdit.edit.range[0];
+	}
+
+	public isEmpty(): boolean {
+		return this.keys.length === 0;
+	}
+
+	public getDocumentVersion(): number {
+		return this.edits[this.keys[0]].documentVersion;
+	}
+
+	public getScoped(diagnostics: Diagnostic[]): AutoFix[] {
+		let result: AutoFix[] = [];
+		for(let diagnostic of diagnostics) {
+			let key = computeKey(diagnostic);
+			let editInfo = this.edits[key];
+			if (editInfo) {
+				result.push(editInfo);
+			}
+		}
+		return result;
+	}
+
+	public getAllSorted(): AutoFix[] {
+		let result = this.keys.map(key => this.edits[key]);
+		return result.sort((a, b) => {
+			let d = a.edit.range[0] - b.edit.range[0];
+			if (d !== 0) {
+				return d;
+			}
+			if (a.edit.range[1] === 0) {
+				return -1;
+			}
+			if (b.edit.range[1] === 0) {
+				return 1;
+			}
+			return a.edit.range[1] - b.edit.range[1];
+		});
+	}
+
+	public getOverlapFree(): AutoFix[] {
+		let sorted = this.getAllSorted();
+		if (sorted.length <= 1) {
+			return sorted;
+		}
+		let result: AutoFix[] = [];
+		let last: AutoFix = sorted[0];
+		result.push(last);
+		for (let i = 1; i < sorted.length; i++) {
+			let current = sorted[i];
+			if (!Fixes.overlaps(last, current)) {
+				result.push(current);
+				last = current;
+			}
+		}
+		return result;
+	}
+}
+
+connection.onCodeAction((params) => {
+	let result: Command[] = [];
+	let uri = params.textDocument.uri;
+	let edits = codeActions[uri];
+	if (!edits) {
+		return result;
+	}
+
+	let fixes = new Fixes(edits);
+	if (fixes.isEmpty()) {
+		return result;
+	}
+
+	let textDocument = documents.get(uri);
+	let documentVersion: number = -1;
+	let ruleId: string;
+
+	function createTextEdit(editInfo: AutoFix): TextEdit {
+		return TextEdit.replace(Range.create(textDocument.positionAt(editInfo.edit.range[0]), textDocument.positionAt(editInfo.edit.range[1])), editInfo.edit.text || '');
+	}
+
+	function getLastEdit(array: AutoFix[]): AutoFix {
+		let length = array.length;
+		if (length === 0) {
+			return undefined;
+		}
+		return array[length - 1];
+	}
+
+	for (let editInfo of fixes.getScoped(params.context.diagnostics)) {
+		documentVersion = editInfo.documentVersion;
+		ruleId = editInfo.ruleId;
+		result.push(Command.create(editInfo.label, 'semistandard.applySingleFix', uri, documentVersion, [
+			createTextEdit(editInfo)
+		]));
+	};
+
+	if (result.length > 0) {
+		let same: AutoFix[] = [];
+		let all: AutoFix[] = [];
+
+
+		for (let editInfo of fixes.getAllSorted()) {
+			if (documentVersion === -1) {
+				documentVersion = editInfo.documentVersion;
+			}
+			if (editInfo.ruleId === ruleId && !Fixes.overlaps(getLastEdit(same), editInfo)) {
+				same.push(editInfo);
+			}
+			if (!Fixes.overlaps(getLastEdit(all), editInfo)) {
+				all.push(editInfo);
+			}
+		}
+		if (same.length > 1) {
+			result.push(Command.create(`Fix all ${ruleId} problems`, 'semistandard.applySameFixes', uri, documentVersion, same.map(createTextEdit)));
+		}
+		if (all.length > 1) {
+			result.push(Command.create(`Fix all auto-fixable problems`, 'semistandard.applyAllFixes', uri, documentVersion, all.map(createTextEdit)));
+		}
+	}
+	return result;
+});
+
+interface AllFixesParams {
+	textDocument: TextDocumentIdentifier;
+}
+
+interface AllFixesResult {
+	documentVersion: number,
+	edits: TextEdit[]
+}
+
+namespace AllFixesRequest {
+	export const type: RequestType<AllFixesParams, AllFixesResult, void> = { get method() { return 'textDocument/eslint/allFixes'; } };
+}
+
+connection.onRequest(AllFixesRequest.type, (params) => {
+	let result: AllFixesResult = null;
+	let uri = params.textDocument.uri;
+	let textDocument = documents.get(uri);
+	let edits = codeActions[uri];
+	function createTextEdit(editInfo: AutoFix): TextEdit {
+		return TextEdit.replace(Range.create(textDocument.positionAt(editInfo.edit.range[0]), textDocument.positionAt(editInfo.edit.range[1])), editInfo.edit.text || '');
+	}
+
+	if (edits) {
+		let fixes = new Fixes(edits);
+		if (!fixes.isEmpty()) {
+			result = {
+				documentVersion: fixes.getDocumentVersion(),
+				edits: fixes.getOverlapFree().map(createTextEdit)
+			}
+		}
+	}
+	return result;
+});
+
 connection.listen();