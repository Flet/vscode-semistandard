--- conflicted
+++ resolved
@@ -1,321 +1,312 @@
-/* --------------------------------------------------------------------------------------------
- * Copyright (c) Microsoft Corporation. All rights reserved.
- * Licensed under the MIT License. See License.txt in the project root for license information.
- * ------------------------------------------------------------------------------------------ */
-'use strict';
-
-import * as path from 'path';
-import * as fs from 'fs';
-import { workspace, window, commands, languages, Disposable, ExtensionContext, Command, Uri, StatusBarAlignment, TextEditor, TextDocumentSaveReason } from 'vscode';
-import {
-	LanguageClient, LanguageClientOptions, SettingMonitor, RequestType, TransportKind,
-	TextDocumentIdentifier, TextEdit, NotificationType, ErrorHandler,
-	ErrorAction, CloseAction, ResponseError, InitializeError, ErrorCodes, State as ClientState,
-	Protocol2Code
-} from 'vscode-languageclient';
-
-
-interface NoESLintState {
-	global?: boolean;
-	workspaces?: { [key: string]: boolean };
-}
-
-interface AllFixesParams {
-	textDocument: TextDocumentIdentifier;
-}
-
-interface AllFixesResult {
-	documentVersion: number,
-	edits: TextEdit[]
-}
-
-namespace AllFixesRequest {
-	export const type: RequestType<AllFixesParams, AllFixesResult, void> = { get method() { return 'textDocument/eslint/allFixes'; } };
-}
-
-let noConfigShown: boolean = false;
-interface NoConfigParams {
-	message: string;
-	document: TextDocumentIdentifier;
-}
-
-interface NoConfigResult {
-}
-
-namespace NoConfigRequest {
-	export const type: RequestType<NoConfigParams, NoConfigResult, void> = { get method() { return 'eslint/noConfig'; } };
-}
-
-enum Status {
-	ok = 1,
-	warn = 2,
-	error = 3
-}
-
-interface StatusParams {
-	state: Status
-}
-
-namespace StatusNotification {
-	export const type: NotificationType<StatusParams> = { get method() { return 'eslint/noConfig'; } };
-}
-
-const exitCalled: NotificationType<[number, string]> = { method: 'eslint/exitCalled' };
-
-let willSaveTextDocument: Disposable;
-
-export function activate(context: ExtensionContext) {
-
-	let statusBarItem = window.createStatusBarItem(StatusBarAlignment.Right, 0);
-	let eslintStatus: Status = Status.ok;
-	let serverRunning: boolean = false;
-
-	statusBarItem.text = 'JavaScript Standard Style';
-	statusBarItem.command = 'standard.showOutputChannel';
-
-	function showStatusBarItem(show: boolean): void {
-		if (show) {
-			statusBarItem.show();
-		} else {
-			statusBarItem.hide();
-		}
-	}
-
-	function updateStatus(status: Status) {
-		switch (status) {
-			case Status.ok:
-				statusBarItem.color = undefined;
-				break;
-			case Status.warn:
-				statusBarItem.color = 'yellow';
-				break;
-			case Status.error:
-				statusBarItem.color = 'darkred';
-				break;
-		}
-		eslintStatus = status;
-		udpateStatusBarVisibility(window.activeTextEditor);
-	}
-
-	function udpateStatusBarVisibility(editor: TextEditor): void {
-		statusBarItem.text = eslintStatus === Status.ok ? 'JavaScript Standard Style' : 'JavaScript Standard Style!';
-		showStatusBarItem(
-			serverRunning &&
-			(
-				eslintStatus !== Status.ok ||
-				(editor && (editor.document.languageId === 'javascript' || editor.document.languageId === 'javascriptreact'))
-			)
-		);
-	}
-
-	window.onDidChangeActiveTextEditor(udpateStatusBarVisibility);
-	udpateStatusBarVisibility(window.activeTextEditor);
-
-	// We need to go one level up since an extension compile the js code into
-	// the output folder.
-	// serverModule
-	let serverModule = path.join(__dirname, '..', 'server', 'server.js');
-	let debugOptions = { execArgv: ["--nolazy", "--debug=6004"] };
-	let serverOptions = {
-		run: { module: serverModule, transport: TransportKind.ipc },
-		debug: { module: serverModule, transport: TransportKind.ipc, options: debugOptions}
-	};
-
-	let defaultErrorHandler: ErrorHandler;
-	let serverCalledProcessExit: boolean = false;
-	let languages = ['javascript', 'javascriptreact']
-	let languageIds = new Set<string>(languages);
-	let clientOptions: LanguageClientOptions = {
-		documentSelector: languages,
-		diagnosticCollectionName: 'eslint',
-		synchronize: {
-			configurationSection: 'standard',
-<<<<<<< HEAD
-      		fileEvents: workspace.createFileSystemWatcher('package.json')
-		}
-	}
-
-	let client = new LanguageClient('Standard Linter', serverOptions, clientOptions);
-	context.subscriptions.push(new SettingMonitor(client, 'standard.enable').start());
-=======
-			fileEvents: [
-				workspace.createFileSystemWatcher('**/package.json')
-			],
-			textDocumentFilter: (textDocument) => {
-				let fsPath = textDocument.fileName;
-				if (fsPath) {
-					let basename = path.basename(fsPath);
-					return /^package.json$/.test(basename);
-				}
-			}
-		},
-		initializationOptions: () => {
-			let configuration = workspace.getConfiguration('standard');
-			return {
-				legacyModuleResolve: configuration ? configuration.get('_legacyModuleResolve', false) : false,
-				nodePath: configuration ? configuration.get('nodePath', undefined) : undefined
-			};
-		},
-		initializationFailedHandler: (error) => {
-			if (error instanceof ResponseError) {
-				let responseError = (error as ResponseError<InitializeError>);
-				if (responseError.code === 100) {
-					const key = 'noStandardMessageShown';
-					let state = context.globalState.get<NoESLintState>(key, {});
-					if (workspace.rootPath) {
-						client.info([
-							'Failed to load the standard library.',
-							'To use standard in this workspace please install standard using \'npm install standard\' or globally using \'npm install -g standard\'.',
-							'You need to reopen the workspace after installing standard.',
-						].join('\n'));
-						if (!state.workspaces) {
-							state.workspaces = Object.create(null);
-						}
-						if (!state.workspaces[workspace.rootPath]) {
-							state.workspaces[workspace.rootPath] = true;
-							client.outputChannel.show(true);
-							context.globalState.update(key, state);
-						}
-					} else {
-						client.info([
-							'Failed to load the standard library.',
-							'To use standard for single JavaScript files install standard globally using \'npm install -g standard\'.',
-							'You need to reopen VS Code after installing standard.',
-						].join('\n'));
-						if (!state.global) {
-							state.global = true;
-							client.outputChannel.show(true);
-							context.globalState.update(key, state);
-						}
-					}
-				} else {
-					client.error('Server initialization failed.', error);
-					client.outputChannel.show(true);
-				}
-			} else {
-				client.error('Server initialization failed.', error);
-				client.outputChannel.show(true);
-			}
-			return false;
-		},
-		errorHandler: {
-			error: (error, message, count): ErrorAction => {
-				return defaultErrorHandler.error(error, message, count);
-			},
-			closed: (): CloseAction => {
-				if (serverCalledProcessExit) {
-					return CloseAction.DoNotRestart;
-				}
-				return defaultErrorHandler.closed();
-			}
-		}
-	};
-
-	let client = new LanguageClient('standard', serverOptions, clientOptions);
-	const running = 'JavaScript Standard Style server is running.';
-	const stopped = 'JavaScript Standard Style server stopped.'
-	client.onDidChangeState((event) => {
-		if (event.newState === ClientState.Running) {
-			client.info(running);
-			statusBarItem.tooltip = running;
-			serverRunning = true;
-		} else {
-			client.info(stopped);
-			statusBarItem.tooltip = stopped;
-			serverRunning = false;
-		}
-		udpateStatusBarVisibility(window.activeTextEditor);
-	});
-
-	client.onNotification(StatusNotification.type, (params) => {
-		updateStatus(params.state);
-	});
-
-	defaultErrorHandler = client.createDefaultErrorHandler();
-	client.onNotification(exitCalled, (params) => {
-		serverCalledProcessExit = true;
-		client.error(`Server process exited with code ${params[0]}. This usually indicates a misconfigured standard setup.`, params[1]);
-		window.showErrorMessage(`JavaScript Standard Style server shut down itself. See 'JavaScript Standard Style' output channel for details.`);
-	});
-
-	function applyTextEdits(uri: string, documentVersion: number, edits: TextEdit[]) {
-		let textEditor = window.activeTextEditor;
-		if (textEditor && textEditor.document.uri.toString() === uri) {
-			if (textEditor.document.version !== documentVersion) {
-				window.showInformationMessage(`JavaScript Standard Style fixes are outdated and can't be applied to the document.`);
-			}
-			textEditor.edit(mutator => {
-				for(let edit of edits) {
-					mutator.replace(Protocol2Code.asRange(edit.range), edit.newText);
-				}
-			}).then((success) => {
-				if (!success) {
-					window.showErrorMessage('Failed to apply JavaScript Standard Style fixes to the document. Please consider opening an issue with steps to reproduce.');
-				}
-			});
-		}
-	}
-
-	function runAutoFix() {
-		let textEditor = window.activeTextEditor;
-		if (!textEditor) {
-			return;
-		}
-		let uri: string = textEditor.document.uri.toString();
-		client.sendRequest(AllFixesRequest.type, { textDocument: { uri }}).then((result) => {
-			if (result) {
-				applyTextEdits(uri, result.documentVersion, result.edits);
-			}
-		}, (error) => {
-			window.showErrorMessage('Failed to apply JavaScript Standard Style fixes to the document. Please consider opening an issue with steps to reproduce.');
-		});
-	}
-
-
-	function configurationChanged() {
-		let config = workspace.getConfiguration('standard');
-		let autoFix = config.get('autoFixOnSave', false);
-		if (autoFix && !willSaveTextDocument) {
-			willSaveTextDocument = workspace.onWillSaveTextDocument((event) => {
-				let document = event.document;
-				if (!languageIds.has(document.languageId) || event.reason === TextDocumentSaveReason.AfterDelay) {
-					return;
-				}
-				const version = document.version;
-				event.waitUntil(
-					client.sendRequest(AllFixesRequest.type, { textDocument: { uri: document.uri.toString() }}).then((result) => {
-						if (result && version === result.documentVersion) {
-							return Protocol2Code.asTextEdits(result.edits);
-						} else {
-							return [];
-						}
-					})
-				);
-			});
-		} else if (!autoFix && willSaveTextDocument) {
-			willSaveTextDocument.dispose();
-			willSaveTextDocument = undefined;
-		}
-	}
-
-	workspace.onDidChangeConfiguration(configurationChanged);
-	configurationChanged();
-
-	context.subscriptions.push(
-		new SettingMonitor(client, 'standard.enable').start(),
-		commands.registerCommand('standard.applySingleFix', applyTextEdits),
-		commands.registerCommand('standard.applySameFixes', applyTextEdits),
-		commands.registerCommand('standard.applyAllFixes', applyTextEdits),
-		commands.registerCommand('standard.executeAutofix', runAutoFix),
-		commands.registerCommand('standard.showOutputChannel', () => { client.outputChannel.show(); }),
-		statusBarItem
-	);
-}
-
-export function deactivate() {
-	if (willSaveTextDocument) {
-		willSaveTextDocument.dispose();
-		willSaveTextDocument = undefined;
-	}
->>>>>>> 92edaec5
+/* --------------------------------------------------------------------------------------------
+ * Copyright (c) Microsoft Corporation. All rights reserved.
+ * Licensed under the MIT License. See License.txt in the project root for license information.
+ * ------------------------------------------------------------------------------------------ */
+'use strict';
+
+import * as path from 'path';
+import * as fs from 'fs';
+import { workspace, window, commands, languages, Disposable, ExtensionContext, Command, Uri, StatusBarAlignment, TextEditor, TextDocumentSaveReason } from 'vscode';
+import {
+	LanguageClient, LanguageClientOptions, SettingMonitor, RequestType, TransportKind,
+	TextDocumentIdentifier, TextEdit, NotificationType, ErrorHandler,
+	ErrorAction, CloseAction, ResponseError, InitializeError, ErrorCodes, State as ClientState,
+	Protocol2Code
+} from 'vscode-languageclient';
+
+
+interface NoESLintState {
+	global?: boolean;
+	workspaces?: { [key: string]: boolean };
+}
+
+interface AllFixesParams {
+	textDocument: TextDocumentIdentifier;
+}
+
+interface AllFixesResult {
+	documentVersion: number,
+	edits: TextEdit[]
+}
+
+namespace AllFixesRequest {
+	export const type: RequestType<AllFixesParams, AllFixesResult, void> = { get method() { return 'textDocument/eslint/allFixes'; } };
+}
+
+let noConfigShown: boolean = false;
+interface NoConfigParams {
+	message: string;
+	document: TextDocumentIdentifier;
+}
+
+interface NoConfigResult {
+}
+
+namespace NoConfigRequest {
+	export const type: RequestType<NoConfigParams, NoConfigResult, void> = { get method() { return 'eslint/noConfig'; } };
+}
+
+enum Status {
+	ok = 1,
+	warn = 2,
+	error = 3
+}
+
+interface StatusParams {
+	state: Status
+}
+
+namespace StatusNotification {
+	export const type: NotificationType<StatusParams> = { get method() { return 'eslint/noConfig'; } };
+}
+
+const exitCalled: NotificationType<[number, string]> = { method: 'eslint/exitCalled' };
+
+let willSaveTextDocument: Disposable;
+
+export function activate(context: ExtensionContext) {
+
+	let statusBarItem = window.createStatusBarItem(StatusBarAlignment.Right, 0);
+	let eslintStatus: Status = Status.ok;
+	let serverRunning: boolean = false;
+
+	statusBarItem.text = 'JavaScript Semistandard Style';
+	statusBarItem.command = 'semistandard.showOutputChannel';
+
+	function showStatusBarItem(show: boolean): void {
+		if (show) {
+			statusBarItem.show();
+		} else {
+			statusBarItem.hide();
+		}
+	}
+
+	function updateStatus(status: Status) {
+		switch (status) {
+			case Status.ok:
+				statusBarItem.color = undefined;
+				break;
+			case Status.warn:
+				statusBarItem.color = 'yellow';
+				break;
+			case Status.error:
+				statusBarItem.color = 'darkred';
+				break;
+		}
+		eslintStatus = status;
+		udpateStatusBarVisibility(window.activeTextEditor);
+	}
+
+	function udpateStatusBarVisibility(editor: TextEditor): void {
+		statusBarItem.text = eslintStatus === Status.ok ? 'JavaScript Semistandard Style' : 'JavaScript Semistandard Style!';
+		showStatusBarItem(
+			serverRunning &&
+			(
+				eslintStatus !== Status.ok ||
+				(editor && (editor.document.languageId === 'javascript' || editor.document.languageId === 'javascriptreact'))
+			)
+		);
+	}
+
+	window.onDidChangeActiveTextEditor(udpateStatusBarVisibility);
+	udpateStatusBarVisibility(window.activeTextEditor);
+
+	// We need to go one level up since an extension compile the js code into
+	// the output folder.
+	// serverModule
+	let serverModule = path.join(__dirname, '..', 'server', 'server.js');
+	let debugOptions = { execArgv: ["--nolazy", "--debug=6004"] };
+	let serverOptions = {
+		run: { module: serverModule, transport: TransportKind.ipc },
+		debug: { module: serverModule, transport: TransportKind.ipc, options: debugOptions}
+	};
+
+	let defaultErrorHandler: ErrorHandler;
+	let serverCalledProcessExit: boolean = false;
+	let languages = ['javascript', 'javascriptreact']
+	let languageIds = new Set<string>(languages);
+	let clientOptions: LanguageClientOptions = {
+		documentSelector: languages,
+		diagnosticCollectionName: 'eslint',
+		synchronize: {
+			configurationSection: 'semistandard',
+			fileEvents: [
+				workspace.createFileSystemWatcher('**/package.json')
+			],
+			textDocumentFilter: (textDocument) => {
+				let fsPath = textDocument.fileName;
+				if (fsPath) {
+					let basename = path.basename(fsPath);
+					return /^package.json$/.test(basename);
+				}
+			}
+		},
+		initializationOptions: () => {
+			let configuration = workspace.getConfiguration('semistandard');
+			return {
+				legacyModuleResolve: configuration ? configuration.get('_legacyModuleResolve', false) : false,
+				nodePath: configuration ? configuration.get('nodePath', undefined) : undefined
+			};
+		},
+		initializationFailedHandler: (error) => {
+			if (error instanceof ResponseError) {
+				let responseError = (error as ResponseError<InitializeError>);
+				if (responseError.code === 100) {
+					const key = 'noSemistandardMessageShown';
+					let state = context.globalState.get<NoESLintState>(key, {});
+					if (workspace.rootPath) {
+						client.info([
+							'Failed to load the semistandard library.',
+							'To use semistandard in this workspace please install semistandard using \'npm install semistandard\' or globally using \'npm install -g semistandard\'.',
+							'You need to reopen the workspace after installing semistandard.',
+						].join('\n'));
+						if (!state.workspaces) {
+							state.workspaces = Object.create(null);
+						}
+						if (!state.workspaces[workspace.rootPath]) {
+							state.workspaces[workspace.rootPath] = true;
+							client.outputChannel.show(true);
+							context.globalState.update(key, state);
+						}
+					} else {
+						client.info([
+							'Failed to load the semistandard library.',
+							'To use semistandard for single JavaScript files install semistandard globally using \'npm install -g semistandard\'.',
+							'You need to reopen VS Code after installing semistandard.',
+						].join('\n'));
+						if (!state.global) {
+							state.global = true;
+							client.outputChannel.show(true);
+							context.globalState.update(key, state);
+						}
+					}
+				} else {
+					client.error('Server initialization failed.', error);
+					client.outputChannel.show(true);
+				}
+			} else {
+				client.error('Server initialization failed.', error);
+				client.outputChannel.show(true);
+			}
+			return false;
+		},
+		errorHandler: {
+			error: (error, message, count): ErrorAction => {
+				return defaultErrorHandler.error(error, message, count);
+			},
+			closed: (): CloseAction => {
+				if (serverCalledProcessExit) {
+					return CloseAction.DoNotRestart;
+				}
+				return defaultErrorHandler.closed();
+			}
+		}
+	};
+
+	let client = new LanguageClient('semistandard', serverOptions, clientOptions);
+	const running = 'JavaScript Semistandard Style server is running.';
+	const stopped = 'JavaScript Semistandard Style server stopped.'
+	client.onDidChangeState((event) => {
+		if (event.newState === ClientState.Running) {
+			client.info(running);
+			statusBarItem.tooltip = running;
+			serverRunning = true;
+		} else {
+			client.info(stopped);
+			statusBarItem.tooltip = stopped;
+			serverRunning = false;
+		}
+		udpateStatusBarVisibility(window.activeTextEditor);
+	});
+
+	client.onNotification(StatusNotification.type, (params) => {
+		updateStatus(params.state);
+	});
+
+	defaultErrorHandler = client.createDefaultErrorHandler();
+	client.onNotification(exitCalled, (params) => {
+		serverCalledProcessExit = true;
+		client.error(`Server process exited with code ${params[0]}. This usually indicates a misconfigured semistandard setup.`, params[1]);
+		window.showErrorMessage(`JavaScript Semistandard Style server shut down itself. See 'JavaScript Semistandard Style' output channel for details.`);
+	});
+
+	function applyTextEdits(uri: string, documentVersion: number, edits: TextEdit[]) {
+		let textEditor = window.activeTextEditor;
+		if (textEditor && textEditor.document.uri.toString() === uri) {
+			if (textEditor.document.version !== documentVersion) {
+				window.showInformationMessage(`JavaScript Semistandard Style fixes are outdated and can't be applied to the document.`);
+			}
+			textEditor.edit(mutator => {
+				for(let edit of edits) {
+					mutator.replace(Protocol2Code.asRange(edit.range), edit.newText);
+				}
+			}).then((success) => {
+				if (!success) {
+					window.showErrorMessage('Failed to apply JavaScript Semistandard Style fixes to the document. Please consider opening an issue with steps to reproduce.');
+				}
+			});
+		}
+	}
+
+	function runAutoFix() {
+		let textEditor = window.activeTextEditor;
+		if (!textEditor) {
+			return;
+		}
+		let uri: string = textEditor.document.uri.toString();
+		client.sendRequest(AllFixesRequest.type, { textDocument: { uri }}).then((result) => {
+			if (result) {
+				applyTextEdits(uri, result.documentVersion, result.edits);
+			}
+		}, (error) => {
+			window.showErrorMessage('Failed to apply JavaScript Semistandard Style fixes to the document. Please consider opening an issue with steps to reproduce.');
+		});
+	}
+
+
+	function configurationChanged() {
+		let config = workspace.getConfiguration('semistandard');
+		let autoFix = config.get('autoFixOnSave', false);
+		if (autoFix && !willSaveTextDocument) {
+			willSaveTextDocument = workspace.onWillSaveTextDocument((event) => {
+				let document = event.document;
+				if (!languageIds.has(document.languageId) || event.reason === TextDocumentSaveReason.AfterDelay) {
+					return;
+				}
+				const version = document.version;
+				event.waitUntil(
+					client.sendRequest(AllFixesRequest.type, { textDocument: { uri: document.uri.toString() }}).then((result) => {
+						if (result && version === result.documentVersion) {
+							return Protocol2Code.asTextEdits(result.edits);
+						} else {
+							return [];
+						}
+					})
+				);
+			});
+		} else if (!autoFix && willSaveTextDocument) {
+			willSaveTextDocument.dispose();
+			willSaveTextDocument = undefined;
+		}
+	}
+
+	workspace.onDidChangeConfiguration(configurationChanged);
+	configurationChanged();
+
+	context.subscriptions.push(
+		new SettingMonitor(client, 'semistandard.enable').start(),
+		commands.registerCommand('semistandard.applySingleFix', applyTextEdits),
+		commands.registerCommand('semistandard.applySameFixes', applyTextEdits),
+		commands.registerCommand('semistandard.applyAllFixes', applyTextEdits),
+		commands.registerCommand('semistandard.executeAutofix', runAutoFix),
+		commands.registerCommand('semistandard.showOutputChannel', () => { client.outputChannel.show(); }),
+		statusBarItem
+	);
+}
+
+export function deactivate() {
+	if (willSaveTextDocument) {
+		willSaveTextDocument.dispose();
+		willSaveTextDocument = undefined;
+	}
 }